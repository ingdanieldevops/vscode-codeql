--- conflicted
+++ resolved
@@ -171,14 +171,10 @@
 /**
  * Call cli command to interpret results.
  */
-<<<<<<< HEAD
 export async function interpretResults(server: cli.CodeQLCliServer, queryInfo: QueryInfo, sourceInfo?: cli.SourceInfo): Promise<sarif.Log> {
-=======
-export async function interpretResults(config: QueryServerConfig, queryInfo: QueryInfo, logger: Logger, sourceInfo?: cli.SourceInfo): Promise<sarif.Log> {
   if (await fs.pathExists(queryInfo.interpretedResultsPath)) {
     return JSON.parse(await fs.readFile(queryInfo.interpretedResultsPath, 'utf8'));
   }
->>>>>>> 592528d1
   const { metadata } = queryInfo;
   if (metadata == undefined) {
     throw new Error('Can\'t interpret results without query metadata');
